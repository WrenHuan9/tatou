--- conflicted
+++ resolved
@@ -10,13 +10,9 @@
 	"PyMySQL==1.1.2",
 	"SQLAlchemy==2.0.43",
 	"dill==0.4.0",
-<<<<<<< HEAD
 	"rmap @ git+https://github.com/nharrand/RMAP-Server.git@v1.0.0",
-  "pikepdf==9.11.0",
-  "pypdf >= 4.0.0, < 5.0.0"
-=======
-	"rmap @ git+https://github.com/nharrand/RMAP-Server.git@v1.0.0"
->>>>>>> 568f7f46
+  	"pikepdf==9.11.0",
+  	"pypdf >= 4.0.0, < 5.0.0"
 ]
 
 [project.optional-dependencies]
