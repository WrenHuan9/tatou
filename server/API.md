# Tatou API Documentation

---

# Routes

- [create-user](#create-user) — **POST** `/api/create-user`
- [create-watermark](#create-watermark)
  - **POST** `/api/create-watermark/<int:document_id>`
  - **POST** `/api/create-watermark`
- [delete-document](#delete-document)
  - **DELETE** `/api/delete-document/<document_id>`
  - **DELETE, POST** `/api/delete-document`
- [get-document](#get-document)
  - **GET** `/api/get-document/<int:document_id>`
  - **GET** `/api/get-document`
- [get-version](#get-version) — **GET** `/api/get-version/<link>`
- [get-watermarking_methods](#get-watermarking-methods) — **GET** `/api/get-watermarking-methods`
- [healthz](#healthz) — **GET** `/healthz`
- [list-all-versions](#list-all-versions) — **GET** `/api/list-all-versions`
- [list-pdf](#list-pdf) — **GET** `/api/list-documents`
- [list-versions](#list-versions)
  - **GET** `/api/list-versions/<int:document_id>`
  - **GET** `/api/list-versions`
- [login](#login) — **POST** `/api/login`
- [read-watermark](#read-watermark)
  - **POST** `/api/read-watermark/<int:document_id>`
  - **POST** `/api/read-watermark`
- [upload-document](#upload-document) — **POST** `/api/upload-document`
- [rmap-initiate](#rmap-initiate) — **POST** `/api/rmap-initiate`
- [rmap-get-link](#rmap-get-link) — **POST** `/api/rmap-get-link`



## healthz

**Path**
`GET /api/healthz`

**Description**
This endpoint checks the health of the server and confirms it is running.

**Parameters**
_None_

**Return**
```json
{
  "message": <string>
}
```

**Specification**
 * The healthz endpoint MUST be accessible without authentication.
 * The response MUST always contain a "message" field of type string.

 ## create-user

**Path**
`POST /api/create-user`

**Description**
This endpoint creates a new user account in the system.

**Parameters**
```json
{
  "login": <string>,
  "password": <string>,
  "email": <email>
}
```

**Return**
```json
{
  "id": <int>,
  "login": <string>,
  "email": <email>
}
```


**Specification**
 * The create-user endpoint MUST validate that username, password, and email are provided.
 * The response MUST include a unique id along with the created username and email.


## login

**Path**
`POST /api/login`

**Description**
This endpoint authenticates a user with their credentials and returns a session token.

**Parameters**
```json
{
  "email": <string>,
  "password": <string>
}
```

**Return**
```json
{
  "token": <string>,
  "token_type": "bearer",
  "expires_in": <int>
}
```

**Specification**
 * The login endpoint MUST reject requests missing email or password.
 * The response MUST include a token string and its expiration date as an integer Time To Live in seconds.

 ## upload-document

**Path**
`POST /api/upload-document`

**Description**
This endpoint uploads a PDF document to the server and registers its metadata.

**Parameters**
```json
{
  "file": <pdf file>,
  "name": <string>
}
```

**Return**
```json
{
  "id": <string>,
  "name": <string>,
  "creation": <date ISO 8601>,
  "sha256": <string>,
  "size": <int>
}
```

**Specification**
 * Requires authentication
 * The upload-pdf endpoint MUST accept only files in PDF format.

## list-documents

**Path**
`GET /api/list-documents`

**Description**
This endpoint lists all uploaded PDF documents along with their metadata.

**Parameters**
_None_

**Return**
```json
{
  "documents": [
    {
      "id": <string>,
      "name": <string>,
      "creation": <date ISO 8601>,
      "sha256": <string>,
      "size": <int>
    }
  ]
}
```

**Specification**
 * Requires authentication
 * The response MUST return all documents of the user.

 ## list-versions

**Description**
This endpoint lists all watermarked versions of a given PDF document along with their metadata.

**Path**
`GET /api/list-versions`

**Parameters**
```json
{
  "documentid": <int>
}
```

**Path**
`GET /api/list-versions/<int:document_id>`

**Parameters**
_None_

**Return**
```json
{
  "versions": [
    {
      "id": <string>,
      "documentid": <string>,
      "link": <string>,
      "intended_for": <string>,
      "secret": <string>,
      "method": <string>
    }
  ]
}
```



**Specification**
 * Requires authentication


 ## list-all-versions

**Path**
`GET /api/list-versions`

**Description**
This endpoint lists all versions of all PDF documents for the authenticated user stored in the system.

**Parameters**
_None_

**Return**
```json
{
  "versions": [
    {
      "id": <string>,
      "documentid": <string>,
      "link": <string>,
      "intended_for": <string>,
      "secret": <string>,
      "method": <string>
    }
  ]
}
```

**Specification**
 * Requires authentication

 ## get-document

**Description**
This endpoint retrieves a PDF document by fetching a specific one when an `id` is provided.

**Path**
`GET /api/get-document`


**Parameters**
```json
{
  "id": <int>
}
```

**Path**
`GET /api/get-document/<int:document_id>`

**Return**
Inline PDF file in binary format.

**Specification**
 * Requires authentication

  ## get-watermarking-methods

**Description**
This endpoint lists all available watermarking methods.

**Path**
`GET /api/get-watermarking-methods`


**Parameters**
_None_


**Return**
```json
{
    "count": <int>,
    "methods": [
        {
            "description":<string>,
            "name": <string>"
        }
    ]
}
```

**Specification**
 * The endpoint MUST return all methods in `watermarking_utils.METHODS`.

   ## read-watermark

**Description**
This endpoint reads information contain in a pdf document's watermark with the provided method.

**Path**
`POST /api/read-watermark`

**Parameters**
```json
{
    "method": <string>,
    "position": <string>,
    "key": <string>,
    "id": <int>
}
```

**Path**
`POST /api/read-watermark<int:document_id>`


**Parameters**
```json
{
    "method": <string>,
    "position": <string>,
    "key": <string>
}
```


**Return**
```json
{
    "documentid": <int>,
    "secret": <string>,
    "method": <string>,
    "position": <string>
}
```

**Specification**
 * The endpoint MUST return the secret read in the document.


   ## create-watermark

**Description**
This endpoint reads information contain in a pdf document's watermark with the provided method.

**Path**
`POST /api/create-watermark`

**Parameters**
```json
{
    "method": <string>,
    "position": <string>,
    "key": <string>,
    "secret": <string>,
    "intended_for": <string>,
    "id": <int>
}
```

**Path**
`POST /api/create-watermark<int:document_id>`


**Parameters**
```json
{
    "method": <string>,
    "position": <string>,
    "key": <string>,
    "secret": <string>,
    "intended_for": <string>
}
```


**Return**
```json
{
    "id": <int>,
    "documentid": <int>,
    "link": <string>,
    "intended_for": <string>,
    "method": <string>,
    "position": <string>,
    "filename": <string>,
    "size": <int>
}
```

**Specification**
<<<<<<< HEAD
 * Only the owner of a document should
=======
 * Only the owner of a document should be able to create watermarked versions of their documents
 * The document owner MUST be able to list all versions of their documents and their intended recipients

 ## rmap-initiate
 
**Description**  
This endpoint receives GPG encrypted messages conforming to RMAP message 1.
 
**Path**
`POST /api/rmap-initiate`


**Parameters**
```json
{
    "payload": <ASCII_armored_base64>
}
```

should decrypt to:

```json
{
    "nonceClient": <u64>,
    "identity": <string>
}
```



**Return**
```json
{
    "payload": <ASCII_armored_base64>
}
```
should decrypt to:

```json
{
    "nonceClient": <u64>,
    "nonceServer": <u64>
}
```

**Specification**
 * The server SHOULD only respond to known identities.
 * All submitted group public keys MUST constitute valid identities.
 
  ## rmap-get-link
 
**Description**  
This endpoint receives GPG encrypted messages conforming to RMAP message 2.
 
**Path**
`POST /api/rmap-get-link`


**Parameters**
```json
{
    "payload": <ASCII_armored_base64>
}
```

should decrypt to:

```json
{
    "nonceServer": <u64>
}
```



**Return**
```json
{
    "payload": <ASCII_armored_base64>
}
```
should decrypt to:

```json
{
    "result":"<32-hex NonceClient||NonceServer>"
}
```

**Specification**
 * `get-version/<result>` SHOULD point to a watermarked version of a PDF specific to the group authenticated by the public key of the client.
>>>>>>> 8fa231c6
<|MERGE_RESOLUTION|>--- conflicted
+++ resolved
@@ -400,9 +400,6 @@
 ```
 
 **Specification**
-<<<<<<< HEAD
- * Only the owner of a document should
-=======
  * Only the owner of a document should be able to create watermarked versions of their documents
  * The document owner MUST be able to list all versions of their documents and their intended recipients
 
@@ -493,5 +490,4 @@
 ```
 
 **Specification**
- * `get-version/<result>` SHOULD point to a watermarked version of a PDF specific to the group authenticated by the public key of the client.
->>>>>>> 8fa231c6
+ * `get-version/<result>` SHOULD point to a watermarked version of a PDF specific to the group authenticated by the public key of the client.