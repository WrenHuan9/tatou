--- conflicted
+++ resolved
@@ -18,11 +18,7 @@
  && apt-get install -y --no-install-recommends git ca-certificates openssh-client \
  && rm -rf /var/lib/apt/lists/*
 
-<<<<<<< HEAD
 # Copy project description, to install dependencies
-=======
-# Copy project description, to instal dependencies
->>>>>>> 568f7f46
 COPY pyproject.toml /app/pyproject.toml
 
 # Install runtime dependencies
@@ -34,7 +30,6 @@
 COPY entrypoint.sh /app/entrypoint.sh
 RUN pip install --no-cache-dir -e .
 
-
 EXPOSE 5000
 
 # Default command runs the web server
