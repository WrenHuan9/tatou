# Server image: minimal Flask + Gunicorn
FROM python:3.12-slim

# 构建参数 (用于CI/CD，不影响功能)
ARG BUILD_DATE
ARG VCS_REF
ARG VERSION

# 轻量元数据标签
LABEL org.opencontainers.image.created="${BUILD_DATE}" \
      org.opencontainers.image.version="${VERSION}" \
      org.opencontainers.image.revision="${VCS_REF}"

ENV PYTHONDONTWRITEBYTECODE=1 \
    PYTHONUNBUFFERED=1

WORKDIR /app

<<<<<<< HEAD
# Copy project description, to install dependencies
=======
RUN apt-get update \
 && apt-get install -y --no-install-recommends git ca-certificates openssh-client \
 && rm -rf /var/lib/apt/lists/*

# Copy project description, to instal dependencies
>>>>>>> 8fa231c6
COPY pyproject.toml /app/pyproject.toml

# Install runtime dependencies
RUN pip install --no-cache-dir -e .

# Copy sources after dependencies installation
COPY src /app/src
COPY flag /app/flag
COPY entrypoint.sh /app/entrypoint.sh
RUN pip install --no-cache-dir -e .

# todo: temporarily health check for phase 1
HEALTHCHECK --interval=30s --timeout=10s --start-period=5s --retries=3 \
    CMD curl -f http://localhost:5000/healthz || exit 1

EXPOSE 5000

# Default command runs the web server
<<<<<<< HEAD
CMD ["gunicorn", "-b", "0.0.0.0:5000", "server:app"]
=======
CMD ["./entrypoint.sh"]
>>>>>>> 8fa231c6
<|MERGE_RESOLUTION|>--- conflicted
+++ resolved
@@ -16,15 +16,11 @@
 
 WORKDIR /app
 
-<<<<<<< HEAD
-# Copy project description, to install dependencies
-=======
 RUN apt-get update \
  && apt-get install -y --no-install-recommends git ca-certificates openssh-client \
  && rm -rf /var/lib/apt/lists/*
 
-# Copy project description, to instal dependencies
->>>>>>> 8fa231c6
+# Copy project description, to install dependencies
 COPY pyproject.toml /app/pyproject.toml
 
 # Install runtime dependencies
@@ -43,8 +39,4 @@
 EXPOSE 5000
 
 # Default command runs the web server
-<<<<<<< HEAD
-CMD ["gunicorn", "-b", "0.0.0.0:5000", "server:app"]
-=======
 CMD ["./entrypoint.sh"]
->>>>>>> 8fa231c6
