--- conflicted
+++ resolved
@@ -34,17 +34,7 @@
 from typing import Iterable, Optional
 
 from watermarking_method import InvalidKeyError, SecretNotFoundError, WatermarkingError
-<<<<<<< HEAD
-from watermarking_utils import (
-    METHODS,
-    apply_watermark,
-    explore_pdf,
-    is_watermarking_applicable,
-    read_watermark,
-)
-=======
 from watermarking_utils import METHODS, apply_watermark, explore_pdf, is_watermarking_applicable, read_watermark
->>>>>>> 688c3f9f
 
 __version__ = "0.1.0"
 
@@ -114,13 +104,8 @@
 def cmd_embed(args: argparse.Namespace) -> int:
     key = _resolve_key(args)
     secret = _resolve_secret(args)
-<<<<<<< HEAD
-    if not is_watermarking_applicable(
-        method=args.method, pdf=args.input, position=args.position
-    ):
-        print(
-            f"Method {args.method} is not applicable on {args.output} at {args.position}."
-        )
+    if not is_watermarking_applicable(method=args.method, pdf=args.input, position=args.position):
+        print(f"Method {args.method} is not applicable on {args.output} at {args.position}.")
         return 5
 
     pdf_bytes = apply_watermark(
@@ -129,14 +114,7 @@
         secret=secret,
         key=key,
         position=args.position,
-    )
-=======
-    if not is_watermarking_applicable(method=args.method, pdf=args.input, position=args.position):
-        print(f"Method {args.method} is not applicable on {args.output} at {args.position}.")
-        return 5
-
-    pdf_bytes = apply_watermark(method=args.method, pdf=args.input, secret=secret, key=key, position=args.position)
->>>>>>> 688c3f9f
+    ）
     with open(args.output, "wb") as fh:
         fh.write(pdf_bytes)
     print(f"Wrote watermarked PDF -> {args.output}")
@@ -161,13 +139,7 @@
 
 
 def build_parser() -> argparse.ArgumentParser:
-<<<<<<< HEAD
-    p = argparse.ArgumentParser(
-        prog="pdfwm", description="PDF watermarking utilities (embed/extract/explore)"
-    )
-=======
     p = argparse.ArgumentParser(prog="pdfwm", description="PDF watermarking utilities (embed/extract/explore)")
->>>>>>> 688c3f9f
     p.add_argument("--version", action="version", version=f"pdfwm {__version__}")
 
     sub = p.add_subparsers(dest="cmd", required=True)
@@ -177,13 +149,7 @@
     p_methods.set_defaults(func=cmd_methods)
 
     # explore
-<<<<<<< HEAD
-    p_explore = sub.add_parser(
-        "explore", help="Explore a PDF and print a JSON tree of nodes"
-    )
-=======
     p_explore = sub.add_parser("explore", help="Explore a PDF and print a JSON tree of nodes")
->>>>>>> 688c3f9f
     p_explore.add_argument("input", help="Input PDF path")
     p_explore.add_argument("--out", help="Output JSON file (default: stdout)")
     p_explore.set_defaults(func=cmd_explore)
@@ -192,27 +158,19 @@
     p_embed = sub.add_parser("embed", help="Embed a secret into a PDF")
     p_embed.add_argument("input", help="Input PDF path")
     p_embed.add_argument("output", help="Output (watermarked) PDF path")
-<<<<<<< HEAD
     p_embed.add_argument(
         "--method",
         default="toy-eof",
         help="Watermarking method name (default: toy-eof)",
     )
-=======
-    p_embed.add_argument("--method", default="toy-eof", help="Watermarking method name (default: toy-eof)")
->>>>>>> 688c3f9f
     p_embed.add_argument("--position", help="Optional position hint", default=None)
 
     g_secret = p_embed.add_argument_group("secret input")
     g_secret.add_argument("--secret", help="Secret string to embed")
     g_secret.add_argument("--secret-file", help="Read secret from text file")
-<<<<<<< HEAD
     g_secret.add_argument(
         "--secret-stdin", action="store_true", help="Read secret from stdin"
     )
-=======
-    g_secret.add_argument("--secret-stdin", action="store_true", help="Read secret from stdin")
->>>>>>> 688c3f9f
 
     g_key = p_embed.add_argument_group("key input")
     g_key.add_argument("--key", help="Key string")
@@ -225,15 +183,11 @@
     # extract
     p_extract = sub.add_parser("extract", help="Extract a secret from a PDF")
     p_extract.add_argument("input", help="Input PDF path (possibly watermarked)")
-<<<<<<< HEAD
     p_extract.add_argument(
         "--method",
         default="toy-eof",
         help="Watermarking method name (default: toy-eof)",
     )
-=======
-    p_extract.add_argument("--method", default="toy-eof", help="Watermarking method name (default: toy-eof)")
->>>>>>> 688c3f9f
 
     g_key2 = p_extract.add_argument_group("key input")
     g_key2.add_argument("--key", help="Key string")
