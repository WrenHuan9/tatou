# watermarking_utils.py

"""watermarking_utils.py

Utility functions and registry for PDF watermarking methods.

This module exposes:

- :data:`METHODS`: a mapping from method name to an instantiated
  :class:`~watermarking_method.WatermarkingMethod`.
- :func:`explore_pdf`: build a lightweight JSON-serializable tree of PDF
  nodes with deterministic identifiers ("name nodes").
- :func:`apply_watermark`: run a concrete watermarking method on a PDF.
- :func:`apply_watermark`: run a concrete watermarking method on a PDF.
- :func:`read_watermark`: recover a secret using a concrete method.
- :func:`register_method` / :func:`get_method`: registry helpers.

Dependencies
------------
Only the standard library is required. If available, the exploration
routine will use *PyMuPDF* (``fitz``) for a richer object inventory. If
``fitz`` is not installed, it gracefully falls back to a permissive
regex-based scan for ``obj ... endobj`` blocks (this may miss compressed
object streams).

To enable the richer exploration, install PyMuPDF:

    pip install pymupdf

"""
from __future__ import annotations
from PawStamp_watermark import TinyTextWatermark
# from toy_bridge_eof import ToyBridgeEOF  # 不再需要的辅助类
# from toy_comment import ToyComment       # 不再需要的辅助类
import hashlib
import re
from typing import Any, Dict, Final, List

from add_after_eof import AddAfterEOF
from bash_bridge_append_eof import BashBridgeAppendEOF
from metadata_watermark import MetadataWatermark
<<<<<<< HEAD
from watermarking_method import PdfSource, WatermarkingMethod, load_pdf_bytes

=======
from multi_location_watermark import MultiLocationWatermark
>>>>>>> 5606c1a5
# --------------------
# Method registry
# --------------------

METHODS: Dict[str, WatermarkingMethod] = {
    # "toy-bridge-eof": ToyBridgeEOF(),  # 隐藏辅助方法
    # "toy-comment": ToyComment(),       # 隐藏辅助方法
    AddAfterEOF.name: AddAfterEOF(),
    BashBridgeAppendEOF.name: BashBridgeAppendEOF(),
<<<<<<< HEAD
    TinyTextWatermark.name: TinyTextWatermark(),
    MetadataWatermark.name: MetadataWatermark()
=======
    MetadataWatermark.name: MetadataWatermark(),
    MultiLocationWatermark.name: MultiLocationWatermark()
>>>>>>> 5606c1a5
}
"""Registry of available watermarking methods.

Keys are human-readable method names (stable, lowercase, hyphenated)
exposed by each implementation's ``.name`` attribute. Values are
*instances* of the corresponding class.
"""


def register_method(method: WatermarkingMethod) -> None:
    """Register (or replace) a watermarking method instance by name."""
    METHODS[method.name] = method


def get_method(method: str | WatermarkingMethod) -> WatermarkingMethod:
    """Resolve a method from a string name or pass-through an instance.

    Raises
    ------
    KeyError
        If ``method`` is a string not present in :data:`METHODS`.
    """
    if isinstance(method, WatermarkingMethod):
        return method
    try:
        return METHODS[method]
    except KeyError as exc:
        raise KeyError(f"Unknown watermarking method: {method!r}. Known: {sorted(METHODS)}") from exc


# --------------------
# Public API helpers
# --------------------


def apply_watermark(
    method: str | WatermarkingMethod,
    pdf: PdfSource,
    secret: str,
    key: str,
    position: str | None = None,
) -> bytes:
    """Apply a watermark using the specified method and return new PDF bytes."""
    m = get_method(method)
    return m.add_watermark(pdf=pdf, secret=secret, key=key, position=position)


def is_watermarking_applicable(
    method: str | WatermarkingMethod,
    pdf: PdfSource,
    position: str | None = None,
) -> bool:
    """Check if the watermarking method is applicable to given PDF."""
    m = get_method(method)
    return m.is_watermark_applicable(pdf=pdf, position=position)


def read_watermark(method: str | WatermarkingMethod, pdf: PdfSource, key: str) -> str:
    """Recover a secret from ``pdf`` using the specified method."""
    m = get_method(method)
    return m.read_secret(pdf=pdf, key=key)


# --------------------
# PDF exploration
# --------------------

# Pre-compiled regex for the fallback parser (very permissive):
_OBJ_RE: Final[re.Pattern[bytes]] = re.compile(rb"(?m)^(\d+)\s+(\d+)\s+obj\b")
_ENDOBJ_RE: Final[re.Pattern[bytes]] = re.compile(rb"\bendobj\b")
_TYPE_RE: Final[re.Pattern[bytes]] = re.compile(rb"/Type\s*/([A-Za-z]+)")


def _sha1(b: bytes) -> str:
    return hashlib.sha1(b).hexdigest()


def explore_pdf(pdf: PdfSource) -> Dict[str, Any]:
    """Return a JSON-serializable *tree* describing the PDF's nodes.

    The structure is deterministic for a given set of input bytes. When
    PyMuPDF (``fitz``) is available, the function uses the cross
    reference (xref) table to enumerate objects and page nodes. When not
    available, it falls back to scanning for ``obj`` / ``endobj`` blocks.

    The returned dictionary has the following shape (fields may be
    omitted when data is unavailable):

    .. code-block:: json

        {
          "id": "pdf:<sha1>",
          "type": "Document",
          "size": 12345,
          "children": [
            {"id": "page:0000", "type": "Page", ...},
            {"id": "obj:000001", "type": "XObject", ...}
          ]
        }

    Each node includes a deterministic ``id`` suitable as a "name node".
    """
    data = load_pdf_bytes(pdf)

    root: Dict[str, Any] = {
        "id": f"pdf:{_sha1(data)}",
        "type": "Document",
        "size": len(data),
        "children": [],
    }

    try:
        import fitz  # type: ignore

        doc = fitz.open(stream=data, filetype="pdf")
        # Pages as first-class nodes
        for page_index in range(doc.page_count):
            node = {
                "id": f"page:{page_index:04d}",
                "type": "Page",
                "index": page_index,
                "bbox": list(doc.load_page(page_index).bound()),  # [x0,y0,x1,y1]
            }
            root["children"].append(node)

        # XRef objects
        xref_len = doc.xref_length()
        for xref in range(1, xref_len):
            try:
                s = doc.xref_object(xref, compressed=False) or ""
            except Exception:
                s = ""
            s_bytes = s.encode("latin-1", "replace") if isinstance(s, str) else b""
            # Type detection
            m = _TYPE_RE.search(s_bytes)
            pdf_type = m.group(1).decode("ascii", "replace") if m else "Object"
            node = {
                "id": f"obj:{xref:06d}",
                "type": pdf_type,
                "xref": xref,
                "is_stream": bool(doc.xref_is_stream(xref)),
                "content_sha1": _sha1(s_bytes) if s_bytes else None,
            }
            root["children"].append(node)

        doc.close()
        return root
    except Exception:
        # Fallback: regex-based object scanning (no third-party deps)
        pass

    # Regex fallback: enumerate uncompressed objects
    children: List[Dict[str, Any]] = []
    for m in _OBJ_RE.finditer(data):
        obj_num = int(m.group(1))
        gen_num = int(m.group(2))
        start = m.end()
        end_match = _ENDOBJ_RE.search(data, start)
        end = end_match.start() if end_match else start
        slice_bytes = data[start:end]
        # Guess type
        t = _TYPE_RE.search(slice_bytes)
        pdf_type = t.group(1).decode("ascii", "replace") if t else "Object"
        node = {
            "id": f"obj:{obj_num:06d}:{gen_num:05d}",
            "type": pdf_type,
            "object": obj_num,
            "generation": gen_num,
            "content_sha1": _sha1(slice_bytes),
        }
        children.append(node)

    # Also derive simple page nodes by searching for '/Type /Page'
    page_nodes = [c for c in children if c.get("type") == "Page"]
    for i, c in enumerate(page_nodes):
        # Provide deterministic page IDs independent from object numbers
        c_page = {
            "id": f"page:{i:04d}",
            "type": "Page",
            "xref_hint": c["id"],
        }
        children.insert(i, c_page)

    root["children"] = children
    return root


__all__ = [
    "METHODS",
    "register_method",
    "get_method",
    "apply_watermark",
    "read_watermark",
    "explore_pdf",
    "is_watermarking_applicable",
]<|MERGE_RESOLUTION|>--- conflicted
+++ resolved
@@ -30,37 +30,26 @@
 """
 from __future__ import annotations
 from PawStamp_watermark import TinyTextWatermark
-# from toy_bridge_eof import ToyBridgeEOF  # 不再需要的辅助类
-# from toy_comment import ToyComment       # 不再需要的辅助类
 import hashlib
 import re
 from typing import Any, Dict, Final, List
 
 from add_after_eof import AddAfterEOF
 from bash_bridge_append_eof import BashBridgeAppendEOF
+from watermarking_method import PdfSource, WatermarkingMethod, load_pdf_bytes
 from metadata_watermark import MetadataWatermark
-<<<<<<< HEAD
-from watermarking_method import PdfSource, WatermarkingMethod, load_pdf_bytes
-
-=======
 from multi_location_watermark import MultiLocationWatermark
->>>>>>> 5606c1a5
+
 # --------------------
 # Method registry
 # --------------------
 
 METHODS: Dict[str, WatermarkingMethod] = {
-    # "toy-bridge-eof": ToyBridgeEOF(),  # 隐藏辅助方法
-    # "toy-comment": ToyComment(),       # 隐藏辅助方法
     AddAfterEOF.name: AddAfterEOF(),
     BashBridgeAppendEOF.name: BashBridgeAppendEOF(),
-<<<<<<< HEAD
     TinyTextWatermark.name: TinyTextWatermark(),
-    MetadataWatermark.name: MetadataWatermark()
-=======
     MetadataWatermark.name: MetadataWatermark(),
     MultiLocationWatermark.name: MultiLocationWatermark()
->>>>>>> 5606c1a5
 }
 """Registry of available watermarking methods.
 
