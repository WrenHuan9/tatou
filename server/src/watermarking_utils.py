--- conflicted
+++ resolved
@@ -34,9 +34,9 @@
 
 from add_after_eof import AddAfterEOF
 from bash_bridge_append_eof import BashBridgeAppendEOF
-from multi_location_watermark import MultiLocationWatermark
 from watermarking_method import PdfSource, WatermarkingMethod, load_pdf_bytes
 from metadata_watermark import MetadataWatermark
+from multi_location_watermark import MultiLocationWatermark
 # --------------------
 # Method registry
 # --------------------
@@ -44,11 +44,8 @@
 METHODS: Dict[str, WatermarkingMethod] = {
     AddAfterEOF.name: AddAfterEOF(),
     BashBridgeAppendEOF.name: BashBridgeAppendEOF(),
-<<<<<<< HEAD
-    MultiLocationWatermark.name: MultiLocationWatermark(),
-=======
     MetadataWatermark.name: MetadataWatermark(),
->>>>>>> 2a949283
+    MultiLocationWatermark.name: MultiLocationWatermark()
 }
 """Registry of available watermarking methods.
 
